package org.testcontainers.images.builder;

import com.github.dockerjava.api.DockerClient;
import com.github.dockerjava.api.command.BuildImageCmd;
import com.github.dockerjava.api.exception.DockerClientException;
import com.github.dockerjava.api.model.BuildResponseItem;
import com.github.dockerjava.core.command.BuildImageResultCallback;
import com.google.common.collect.Sets;
import lombok.Cleanup;
import lombok.Getter;
import lombok.extern.slf4j.Slf4j;
import org.apache.commons.compress.archivers.tar.TarArchiveOutputStream;
import org.apache.commons.io.FileUtils;
import org.apache.commons.lang.StringUtils;
import org.slf4j.Logger;
import org.testcontainers.DockerClientFactory;
import org.testcontainers.images.builder.traits.BuildContextBuilderTrait;
import org.testcontainers.images.builder.traits.ClasspathTrait;
import org.testcontainers.images.builder.traits.DockerfileTrait;
import org.testcontainers.images.builder.traits.FilesTrait;
import org.testcontainers.images.builder.traits.StringsTrait;
import org.testcontainers.utility.Base58;
import org.testcontainers.utility.DockerLoggerFactory;
import org.testcontainers.utility.LazyFuture;
import org.testcontainers.utility.ResourceReaper;

import java.io.IOException;
import java.io.PipedInputStream;
import java.io.PipedOutputStream;
import java.nio.file.Path;
import java.util.HashMap;
import java.util.Map;
import java.util.Optional;
import java.util.Set;
import java.util.zip.GZIPOutputStream;

@Slf4j
@Getter
public class ImageFromDockerfile extends LazyFuture<String> implements
        BuildContextBuilderTrait<ImageFromDockerfile>,
        ClasspathTrait<ImageFromDockerfile>,
        FilesTrait<ImageFromDockerfile>,
        StringsTrait<ImageFromDockerfile>,
        DockerfileTrait<ImageFromDockerfile> {

<<<<<<< HEAD
    private static final Set<String> imagesToDelete = Sets.newConcurrentHashSet();

    static {
        Runtime.getRuntime().addShutdownHook(new Thread(DockerClientFactory.TESTCONTAINERS_THREAD_GROUP, () -> {
            if (imagesToDelete.isEmpty()) {
                return;
            }
            DockerClient dockerClientForCleaning = DockerClientFactory.instance().client();
            try {
                for (String dockerImageName : imagesToDelete) {
                    log.info("Removing image tagged {}", dockerImageName);
                    try {
                        dockerClientForCleaning.removeImageCmd(dockerImageName).withForce(true).exec();
                    } catch (Throwable e) {
                        log.warn("Unable to delete image " + dockerImageName, e);
                    }
                }
            } catch (DockerClientException e) {
                throw new RuntimeException(e);
            }
        }));
    }

=======
>>>>>>> 827c4c56
    private final String dockerImageName;

    private boolean deleteOnExit = true;

    private final Map<String, Transferable> transferables = new HashMap<>();
    private final Map<String, String> buildArgs = new HashMap<>();
    private Optional<String> dockerFilePath = Optional.empty();
    private Optional<Path> dockerfile = Optional.empty();

    public ImageFromDockerfile() {
        this("testcontainers/" + Base58.randomString(16).toLowerCase());
    }

    public ImageFromDockerfile(String dockerImageName) {
        this(dockerImageName, true);
    }

    public ImageFromDockerfile(String dockerImageName, boolean deleteOnExit) {
        this.dockerImageName = dockerImageName;
        this.deleteOnExit = deleteOnExit;
    }

    @Override
    public ImageFromDockerfile withFileFromTransferable(String path, Transferable transferable) {
        Transferable oldValue = transferables.put(path, transferable);

        if (oldValue != null) {
            log.warn("overriding previous mapping for '{}'", path);
        }

        return this;
    }

    @Override
    protected final String resolve() {
        Logger logger = DockerLoggerFactory.getLogger(dockerImageName);

        DockerClient dockerClient = DockerClientFactory.instance().client();
        try {
            if (deleteOnExit) {
                ResourceReaper.instance().registerImageForCleanup(dockerImageName);
            }

            BuildImageResultCallback resultCallback = new BuildImageResultCallback() {
                @Override
                public void onNext(BuildResponseItem item) {
                    super.onNext(item);

                    if (item.isErrorIndicated()) {
                        logger.error(item.getErrorDetail().getMessage());
                    } else {
                        logger.debug(StringUtils.chomp(item.getStream(), "\n"));
                    }
                }
            };

            // We have to use pipes to avoid high memory consumption since users might want to build really big images
            @Cleanup PipedInputStream in = new PipedInputStream();
            @Cleanup PipedOutputStream out = new PipedOutputStream(in);

            BuildImageCmd buildImageCmd = dockerClient.buildImageCmd(in);
            configure(buildImageCmd);

            BuildImageResultCallback exec = buildImageCmd.exec(resultCallback);

            long bytesToDockerDaemon = 0;

            // To build an image, we have to send the context to Docker in TAR archive format
            try (TarArchiveOutputStream tarArchive = new TarArchiveOutputStream(new GZIPOutputStream(out))) {
                tarArchive.setLongFileMode(TarArchiveOutputStream.LONGFILE_POSIX);

                for (Map.Entry<String, Transferable> entry : transferables.entrySet()) {
                    Transferable transferable = entry.getValue();
                    final String destination = entry.getKey();
                    transferable.transferTo(tarArchive, destination);
                    bytesToDockerDaemon += transferable.getSize();
                }
                tarArchive.finish();
            }

            log.info("Transferred {} KB to Docker daemon", FileUtils.byteCountToDisplaySize(bytesToDockerDaemon));
            if (bytesToDockerDaemon > FileUtils.ONE_MB * 50) // warn if >50MB sent to docker daemon
                log.warn("A large amount of data was sent to the Docker daemon ({}). Consider using a .dockerignore file for better performance.",
                        FileUtils.byteCountToDisplaySize(bytesToDockerDaemon));

            exec.awaitImageId();

            return dockerImageName;
        } catch(IOException e) {
            throw new RuntimeException("Can't close DockerClient", e);
        }
    }

    protected void configure(BuildImageCmd buildImageCmd) {
        buildImageCmd.withTag(this.getDockerImageName());
        this.dockerFilePath.ifPresent(buildImageCmd::withDockerfilePath);
        this.dockerfile.ifPresent(p -> buildImageCmd.withDockerfile(p.toFile()));
        this.buildArgs.forEach(buildImageCmd::withBuildArg);
    }

    public ImageFromDockerfile withBuildArg(final String key, final String value) {
        this.buildArgs.put(key, value);
        return this;
    }

    public ImageFromDockerfile withBuildArgs(final Map<String, String> args) {
        this.buildArgs.putAll(args);
        return this;
    }

    /**
     * Sets the Dockerfile to be used for this image.
     * @deprecated It is recommended to use {@link #withDockerfile} instead because it honors
     * .dockerignore files and therefore will be more efficient
     * @param relativePathFromBuildRoot
     */
    @Deprecated
    public ImageFromDockerfile withDockerfilePath(String relativePathFromBuildRoot) {
        this.dockerFilePath = Optional.of(relativePathFromBuildRoot);
        return this;
    }

    /**
     * Sets the Dockerfile to be used for this image.
     * @param dockerfile
     */
    public ImageFromDockerfile withDockerfile(Path dockerfile) {
        this.dockerfile = Optional.of(dockerfile);
        return this;
    }

}<|MERGE_RESOLUTION|>--- conflicted
+++ resolved
@@ -43,32 +43,6 @@
         StringsTrait<ImageFromDockerfile>,
         DockerfileTrait<ImageFromDockerfile> {
 
-<<<<<<< HEAD
-    private static final Set<String> imagesToDelete = Sets.newConcurrentHashSet();
-
-    static {
-        Runtime.getRuntime().addShutdownHook(new Thread(DockerClientFactory.TESTCONTAINERS_THREAD_GROUP, () -> {
-            if (imagesToDelete.isEmpty()) {
-                return;
-            }
-            DockerClient dockerClientForCleaning = DockerClientFactory.instance().client();
-            try {
-                for (String dockerImageName : imagesToDelete) {
-                    log.info("Removing image tagged {}", dockerImageName);
-                    try {
-                        dockerClientForCleaning.removeImageCmd(dockerImageName).withForce(true).exec();
-                    } catch (Throwable e) {
-                        log.warn("Unable to delete image " + dockerImageName, e);
-                    }
-                }
-            } catch (DockerClientException e) {
-                throw new RuntimeException(e);
-            }
-        }));
-    }
-
-=======
->>>>>>> 827c4c56
     private final String dockerImageName;
 
     private boolean deleteOnExit = true;
