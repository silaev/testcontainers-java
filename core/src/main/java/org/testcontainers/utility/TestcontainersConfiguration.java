package org.testcontainers.utility;

import lombok.*;
import lombok.extern.slf4j.Slf4j;

import java.io.*;
import java.net.MalformedURLException;
import java.net.URL;
import java.util.Objects;
import java.util.Properties;
import java.util.stream.Stream;

/**
 * Provides a mechanism for fetching configuration/defaults from the classpath.
 */
@Data
@Slf4j
@RequiredArgsConstructor(access = AccessLevel.PRIVATE)
public class TestcontainersConfiguration {

    private static String PROPERTIES_FILE_NAME = "testcontainers.properties";

    private static File ENVIRONMENT_CONFIG_FILE = new File(System.getProperty("user.home"), "." + PROPERTIES_FILE_NAME);

    @Getter(lazy = true)
    private static final TestcontainersConfiguration instance = loadConfiguration();

    @Getter(AccessLevel.NONE)
    private final Properties environmentProperties;

    private final Properties properties = new Properties();

    TestcontainersConfiguration(Properties environmentProperties, Properties classpathProperties) {
        this.environmentProperties = environmentProperties;

        this.properties.putAll(classpathProperties);
        this.properties.putAll(environmentProperties);
    }

    public String getAmbassadorContainerImage() {
        return (String) properties.getOrDefault("ambassador.container.image", "richnorth/ambassador:latest");
    }

    public String getSocatContainerImage() {
        return (String) properties.getOrDefault("socat.container.image", "alpine/socat:latest");
    }

    public String getVncRecordedContainerImage() {
        return (String) properties.getOrDefault("vncrecorder.container.image", "quay.io/testcontainers/vnc-recorder:1.1.0");
    }

    public String getDockerComposeContainerImage() {
        return (String) properties.getOrDefault("compose.container.image", "docker/compose:1.8.0");
    }

    public String getTinyImage() {
        return (String) properties.getOrDefault("tinyimage.container.image", "alpine:3.5");
    }

    public boolean isRyukPrivileged() {
        return Boolean.parseBoolean((String) properties.getOrDefault("ryuk.container.privileged", "false"));
    }

    public String getRyukImage() {
        return (String) properties.getOrDefault("ryuk.container.image", "quay.io/testcontainers/ryuk:0.2.3");
    }

    public String getSSHdImage() {
        return (String) properties.getOrDefault("sshd.container.image", "quay.io/testcontainers/sshd:1.0.0");
    }

    public Integer getRyukTimeout() {
        return Integer.parseInt((String) properties.getOrDefault("ryuk.container.timeout", "30"));
    }

    public String getKafkaImage() {
        return (String) properties.getOrDefault("kafka.container.image", "confluentinc/cp-kafka");
    }

    public String getPulsarImage() {
        return (String) properties.getOrDefault("pulsar.container.image", "apachepulsar/pulsar");
    }

    public boolean isDisableChecks() {
        return Boolean.parseBoolean((String) environmentProperties.getOrDefault("checks.disable", "false"));
<<<<<<< HEAD
    }

    public boolean environmentSupportsReuse() {
        // FIXME read it only from global properties
        return Boolean.parseBoolean((String) properties.getOrDefault("testcontainers.reuse.enable", "false"));
=======
>>>>>>> 827c4c56
    }

    public String getDockerClientStrategyClassName() {
        return (String) environmentProperties.get("docker.client.strategy");
    }

    /**
     * 
     * @deprecated we no longer have different transport types
     */
    @Deprecated
    public String getTransportType() {
        return properties.getProperty("transport.type", "okhttp");
    }

    public Integer getImagePullPauseTimeout() {
        return Integer.parseInt((String) properties.getOrDefault("pull.pause.timeout", "30"));
    }

    @Synchronized
    public boolean updateGlobalConfig(@NonNull String prop, @NonNull String value) {
        try {
            if (value.equals(environmentProperties.get(prop))) {
                return false;
            }

            environmentProperties.setProperty(prop, value);

            ENVIRONMENT_CONFIG_FILE.createNewFile();
            try (OutputStream outputStream = new FileOutputStream(ENVIRONMENT_CONFIG_FILE)) {
                environmentProperties.store(outputStream, "Modified by Testcontainers");
            }

            // Update internal state only if environment config was successfully updated
            properties.setProperty(prop, value);
            return true;
        } catch (Exception e) {
            log.debug("Can't store environment property {} in {}", prop, ENVIRONMENT_CONFIG_FILE);
            return false;
        }
    }

    @SneakyThrows(MalformedURLException.class)
    private static TestcontainersConfiguration loadConfiguration() {
        return new TestcontainersConfiguration(
            readProperties(ENVIRONMENT_CONFIG_FILE.toURI().toURL()),
            Stream
                .of(
                    TestcontainersConfiguration.class.getClassLoader(),
                    Thread.currentThread().getContextClassLoader()
                )
                .map(it -> it.getResource(PROPERTIES_FILE_NAME))
                .filter(Objects::nonNull)
                .map(TestcontainersConfiguration::readProperties)
                .reduce(new Properties(), (a, b) -> {
                    a.putAll(b);
                    return a;
                })
        );
    }

    private static Properties readProperties(URL url) {
        log.debug("Testcontainers configuration overrides will be loaded from {}", url);
        Properties properties = new Properties();
        try (InputStream inputStream = url.openStream()) {
            properties.load(inputStream);
        } catch (FileNotFoundException e) {
            log.trace("Testcontainers config override was found on {} but the file was not found", url, e);
        } catch (IOException e) {
            log.warn("Testcontainers config override was found on {} but could not be loaded", url, e);
        }
        return properties;
    }
}<|MERGE_RESOLUTION|>--- conflicted
+++ resolved
@@ -83,14 +83,10 @@
 
     public boolean isDisableChecks() {
         return Boolean.parseBoolean((String) environmentProperties.getOrDefault("checks.disable", "false"));
-<<<<<<< HEAD
     }
 
     public boolean environmentSupportsReuse() {
-        // FIXME read it only from global properties
-        return Boolean.parseBoolean((String) properties.getOrDefault("testcontainers.reuse.enable", "false"));
-=======
->>>>>>> 827c4c56
+        return Boolean.parseBoolean((String) environmentProperties.getOrDefault("testcontainers.reuse.enable", "false"));
     }
 
     public String getDockerClientStrategyClassName() {
@@ -98,7 +94,7 @@
     }
 
     /**
-     * 
+     *
      * @deprecated we no longer have different transport types
      */
     @Deprecated
