--- conflicted
+++ resolved
@@ -48,16 +48,13 @@
                 - modules/databases/dynalite.md
                 - modules/databases/influxdb.md
                 - modules/databases/mariadb.md
+                - modules/databases/mongodb.md
                 - modules/databases/mssqlserver.md
                 - modules/databases/mysql.md
                 - modules/databases/neo4j.md
                 - modules/databases/oraclexe.md
                 - modules/databases/postgres.md
-<<<<<<< HEAD
-                - modules/databases/mongodb.md
-=======
                 - modules/databases/presto.md
->>>>>>> 39f1267a
           - modules/docker_compose.md
           - modules/elasticsearch.md
           - modules/kafka.md
